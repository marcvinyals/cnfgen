#!/usr/bin/env python


import cnfformula
import cnfformula.utils as cnfutils

import cnfgen
import reshuffle
import kth2dimacs

import unittest
import networkx as nx
import StringIO
import random
import itertools

class TestCNF(unittest.TestCase) :
    def assertCnfEqual(self,cnf1,cnf2) :
        self.assertSetEqual(set(cnf1.variables()),set(cnf2.variables()))
        self.assertSetSetEqual(cnf1.clauses(),cnf2.clauses())

    def assertSetSetEqual(self,list1,list2) :
        set1=set(frozenset(x) for x in list1)
        set2=set(frozenset(x) for x in list2)
        self.assertSetEqual(set1,set2)

    @staticmethod
    def cnf_from_variables_and_clauses(variables, clauses) :
        cnf = cnfformula.CNF()
        for variable in variables :
            cnf.add_variable(variable)
        for clause in clauses :
            cnf.add_clause(clause)
        return cnf

    @staticmethod
    def sorted_cnf(clauses) :
        return TestCNF.cnf_from_variables_and_clauses(
            sorted(set(variable for polarity,variable in itertools.chain(*clauses))),
            clauses)

    @staticmethod
    def random_cnf(width, num_variables, num_clauses) :
        return TestCNF.cnf_from_variables_and_clauses(xrange(1,num_variables+1), [
                [(random.choice([True,False]),x+1)
                 for x in random.sample(xrange(num_variables),width)]
                for C in xrange(num_clauses)])
    
    def test_empty(self) :
        F=cnfformula.CNF()
        self.assertTrue(F._check_coherence())
        self.assertListEqual(list(F.variables()),[])
        self.assertListEqual(list(F.clauses()),[])

class TestPebbling(TestCNF) :
    def test_null_graph(self) :
        G=nx.DiGraph()
        peb = cnfgen.PebblingFormula(G)
        self.assertTrue(peb._check_coherence())
        self.assertCnfEqual(peb,cnfformula.CNF())

    def test_single_vertex(self) :
        G=nx.DiGraph()
        G.add_node('x')
        peb = cnfgen.PebblingFormula(G)
        self.assertTrue(peb._check_coherence())
        self.assertSetEqual(set(peb.variables()),set(['x']))
        self.assertSetSetEqual(list(peb.clauses()),[[(True,'x')],[(False,'x')]])

    def test_path(self) :
        G=nx.path_graph(10,nx.DiGraph())
        peb = cnfgen.PebblingFormula(G)
        self.assertTrue(peb._check_coherence())
        clauses = \
            [[(True,0)]] + \
            [[(False,i-1),(True,i)] for i in xrange(1,10)] + \
            [[(False,9)]]
        self.assertListEqual(list(peb.variables()),range(10))
        self.assertSetSetEqual(peb.clauses(),clauses)

    def test_pyramid(self) :
        G=nx.DiGraph()
        G.add_node(10)
        for i in xrange(0,10) :
            G.add_node(i)
            G.add_edge(i,10)
        peb = cnfgen.PebblingFormula(G)
        self.assertTrue(peb._check_coherence())
        clauses = \
            [[(True,i)] for i in xrange(10)] + \
            [[(False,i) for i in xrange(10)] + [(True,10)]] + \
            [[(False,10)]]
        self.assertListEqual(list(peb.variables()),range(11))
        self.assertSetSetEqual(peb.clauses(),clauses)
        
    def test_cycle(self) :
        G=nx.cycle_graph(10,nx.DiGraph())
        with self.assertRaises(RuntimeError) :
            cnfgen.PebblingFormula(G)

class TestDimacsParser(TestCNF) :
    def test_empty_file(self) :
        dimacs = StringIO.StringIO()
        with self.assertRaises(ValueError) :
            cnfutils.dimacs2cnf(dimacs)

    def test_empty_cnf(self) :
        dimacs = StringIO.StringIO("p cnf 0 0\n")
        cnf = cnfutils.dimacs2cnf(dimacs)
        self.assertCnfEqual(cnf,cnfformula.CNF())

    def test_comment_only_file(self) :
        dimacs = StringIO.StringIO("c Hej!\n")
        with self.assertRaises(ValueError) :
            cnfutils.dimacs2cnf(dimacs)

    def test_invalid_file(self) :
        dimacs = StringIO.StringIO("Hej!\n")
        with self.assertRaises(ValueError) :
            cnfutils.dimacs2cnf(dimacs)

    def test_commented_empty_cnf(self) :
        dimacs = StringIO.StringIO("c Hej!\np cnf 0 0\n")
        cnf = cnfutils.dimacs2cnf(dimacs)
        self.assertCnfEqual(cnf,cnfformula.CNF())

    def test_one_clause_cnf(self) :
        dimacs = StringIO.StringIO("c Hej!\np cnf 2 1\n1 -2 0\n")
        cnf = cnfutils.dimacs2cnf(dimacs)
        self.assertCnfEqual(cnf,cnfformula.CNF([[(True, 1),(False, 2)]]))

    def test_one_var_cnf(self) :
        dimacs = StringIO.StringIO("c Hej!\np cnf 1 2\n1 0\n-1 0\n")
        cnf = cnfutils.dimacs2cnf(dimacs)
        self.assertCnfEqual(cnf,cnfformula.CNF([[(True, 1)],[(False, 1)]]))
    
    def test_inverse(self) :
        cnf = TestCNF.sorted_cnf([[(True,2),(False,1)]])
        dimacs = StringIO.StringIO(cnf.dimacs())
        cnf2 = cnfutils.dimacs2cnf(dimacs)
        self.assertCnfEqual(cnf2,cnf)

    def test_inverse_random(self) :
        cnf = self.random_cnf(4,10,100)
        dimacs = StringIO.StringIO(cnf.dimacs())
        cnf2 = cnfutils.dimacs2cnf(dimacs)
        self.assertCnfEqual(cnf2,cnf)

class TestReshuffler(TestCNF) :
    @staticmethod
    def inverse_permutation(permutation, base=0) :
        inverse = [0]*len(permutation)
        for i,p in enumerate(permutation) :
            inverse[p-base] = i+base
        return inverse

    def test_identity(self) :
        cnf = self.random_cnf(4,10,100)
        variable_permutation = range(1,11)
        clause_permutation = range(100)
        polarity_flip = [1]*10
        shuffle = reshuffle.reshuffle(cnf, variable_permutation, clause_permutation, polarity_flip)
        self.assertCnfEqual(cnf,shuffle)

    def test_variable_permutation(self) :
        cnf = cnfformula.CNF([[(True,'x'),(True,'y'),(False,'z')]])
        variable_permutation = ['y','z','x']
        clause_permutation = range(1)
        polarity_flip = [1]*3
        shuffle = reshuffle.reshuffle(cnf, variable_permutation, clause_permutation, polarity_flip)
        self.assertSequenceEqual(list(shuffle.variables()),variable_permutation)
        self.assertSequenceEqual(list(shuffle.clauses()),list(cnf.clauses()))

    def test_polarity_flip(self) :
        cnf = cnfformula.CNF([[(True,'x'),(True,'y'),(False,'z')]])
        variable_permutation = list(cnf.variables())
        clause_permutation = range(1)
        polarity_flip = [1,-1,-1]
        shuffle = reshuffle.reshuffle(cnf, variable_permutation, clause_permutation, polarity_flip)
        expected = cnfformula.CNF([[(True,'x'),(False,'y'),(True,'z')]])
        self.assertCnfEqual(expected,shuffle)

    def test_variable_and_polarity_flip(self) :
        cnf = cnfformula.CNF([[(True,'x'),(True,'y'),(False,'z')]])
        variable_permutation = ['y','z','x']
        clause_permutation = range(1)
        polarity_flip = [1,-1,-1]
        shuffle = reshuffle.reshuffle(cnf, variable_permutation, clause_permutation, polarity_flip)
        expected = cnfformula.CNF([[(False,'y'),(True,'z'),(True,'x')]])
        self.assertCnfEqual(expected,shuffle)

    def test_inverse(self) :
        cnf = self.random_cnf(4,10,100)

        # Generate random variable, clause and polarity permutations.
        variable_permutation = range(10)
        random.shuffle(variable_permutation)
        clause_permutation = range(100)
        random.shuffle(clause_permutation)
        polarity_flip = [random.choice([-1,1]) for x in xrange(10)]
<<<<<<< HEAD
        variables = list(cnf.variables())
        massimos_fancy_input = [variables[p] for p in variable_permutation]
        shuffle = reshuffle.reshuffle(cnf, massimos_fancy_input, clause_permutation,polarity_flip)
        i_variable_permutation = self.inverse_permutation(variable_permutation)
=======

        # variable_permutation has the permutation already applied.
        old_variables = list(cnf.variables())
        new_variables = [old_variables[sigma_i] for sigma_i in variable_permutation]

        # Shuffle
        shuffle = reshuffle.reshuffle(cnf, new_variables, clause_permutation, polarity_flip)
        
        # The inverse variable permutation is the original list, do nothing.
        # The inverse clause permutation is the group inverse permutation.
>>>>>>> 9012c342
        i_clause_permutation = self.inverse_permutation(clause_permutation)
        # The polarity flip applies to new variables. So if we flipped
        # the i-th variable now we want to flip the sigma(i)-th
        # variable.
        i_polarity_flip = [polarity_flip[i] for i in variable_permutation]

        # Inverse shuffle.
        cnf2 = reshuffle.reshuffle(shuffle, old_variables, i_clause_permutation, i_polarity_flip)
        self.assertCnfEqual(cnf2,cnf)

<<<<<<< HEAD
class TestDimacsReshuffler(TestCNF) :
    def equivalence_test_helper(self, cnf, variable_permutation, clause_permutation, polarity_flip) :
        variables = list(cnf.variables())
        massimos_fancy_input = [variables[p] for p in variable_permutation]
        random.seed(43)
        shuffle = reshuffle.reshuffle(cnf, massimos_fancy_input, clause_permutation, polarity_flip)
        reference_output = shuffle.dimacs()+"\n"
        input = StringIO.StringIO(cnf.dimacs())
        dimacs_shuffle = StringIO.StringIO()
        random.seed(43)
        reshuffle.stableshuffle(input, dimacs_shuffle, massimos_fancy_input, clause_permutation, polarity_flip)
        self.assertMultiLineEqual(dimacs_shuffle.getvalue(), reference_output)

    def test_identity_equivalence(self) :
        cnf = self.random_cnf(2,3,2)
        variable_permutation = range(3)
        clause_permutation = range(2)
        polarity_flip = [1]*3
        self.equivalence_test_helper(cnf, variable_permutation, clause_permutation, polarity_flip)

    def test_random_equivalence_small(self) :
        cnf = self.random_cnf(4,10,10)
        variable_permutation = range(10)
        random.shuffle(variable_permutation)
        clause_permutation = range(10)
        random.shuffle(clause_permutation)
        polarity_flip = [random.choice([-1,1]) for x in xrange(10)]
        self.equivalence_test_helper(cnf, variable_permutation, clause_permutation, polarity_flip)

    def test_random_equivalence(self) :
        cnf = self.random_cnf(4,10,100)
        variable_permutation = range(10)
        random.shuffle(variable_permutation)
        clause_permutation = range(100)
        random.shuffle(clause_permutation)
        polarity_flip = [random.choice([-1,1]) for x in xrange(10)]
        self.equivalence_test_helper(cnf, variable_permutation, clause_permutation, polarity_flip)
=======
    def test_deterministic(self) :
        cnf = self.random_cnf(4,10,100)
        random.seed(42)
        shuffle = reshuffle.reshuffle(cnf)
        random.seed(42)
        shuffle2 = reshuffle.reshuffle(cnf)
        self.assertCnfEqual(shuffle2,shuffle)
>>>>>>> 9012c342

class TestSubstitution(TestCNF) :
    def test_or(self) :
        cnf = cnfformula.CNF([[(True,'x'),(False,'y')]])
        lift = cnfformula.LiftFormula(cnf, 'or', 3)
        self.assertCnfEqual(lift,cnfformula.CNF([
                    [(True,'{x}^0'),(True,'{x}^1'),(True,'{x}^2'),(False,'{y}^0')],
                    [(True,'{x}^0'),(True,'{x}^1'),(True,'{x}^2'),(False,'{y}^1')],
                    [(True,'{x}^0'),(True,'{x}^1'),(True,'{x}^2'),(False,'{y}^2')],
                    ]))
        lift2 = cnfformula.LiftFormula(cnf, 'or', 3)
        self.assertCnfEqual(lift,lift2)

    def test_xor(self) :
        cnf = cnfformula.CNF([[(True,'x'),(False,'y')]])
        lift = cnfformula.LiftFormula(cnf, 'xor', 2)
        self.assertCnfEqual(lift,cnfformula.CNF([
                    [(True,'{x}^0'),(True,'{x}^1'),(True,'{y}^0'),(False,'{y}^1')],
                    [(False,'{x}^0'),(False,'{x}^1'),(True,'{y}^0'),(False,'{y}^1')],
                    [(True,'{x}^0'),(True,'{x}^1'),(False,'{y}^0'),(True,'{y}^1')],
                    [(False,'{x}^0'),(False,'{x}^1'),(False,'{y}^0'),(True,'{y}^1')],
                    ]))
        lift2 = cnfformula.LiftFormula(cnf, 'xor', 2)
        self.assertCnfEqual(lift,lift2)

    def test_majority(self) :
        cnf = cnfformula.CNF([[(True,'x'),(False,'y')]])
        lift = cnfformula.LiftFormula(cnf, 'maj', 3)
        self.assertCnfEqual(lift,cnfformula.CNF([
                    [(True,'{x}^0'),(True,'{x}^1'),(False,'{y}^0'),(False,'{y}^1')],
                    [(True,'{x}^1'),(True,'{x}^2'),(False,'{y}^0'),(False,'{y}^1')],
                    [(True,'{x}^2'),(True,'{x}^0'),(False,'{y}^0'),(False,'{y}^1')],
                    [(True,'{x}^0'),(True,'{x}^1'),(False,'{y}^1'),(False,'{y}^2')],
                    [(True,'{x}^1'),(True,'{x}^2'),(False,'{y}^1'),(False,'{y}^2')],
                    [(True,'{x}^2'),(True,'{x}^0'),(False,'{y}^1'),(False,'{y}^2')],
                    [(True,'{x}^0'),(True,'{x}^1'),(False,'{y}^2'),(False,'{y}^0')],
                    [(True,'{x}^1'),(True,'{x}^2'),(False,'{y}^2'),(False,'{y}^0')],
                    [(True,'{x}^2'),(True,'{x}^0'),(False,'{y}^2'),(False,'{y}^0')],
                    ]))
        lift2 = cnfformula.LiftFormula(cnf, 'maj', 3)
        self.assertCnfEqual(lift,lift2)
        
    def test_equality(self) :
        cnf = cnfformula.CNF([[(False,'x'),(True,'y')]])
        lift = cnfformula.LiftFormula(cnf, 'eq', 2)
        self.assertCnfEqual(lift,cnfformula.CNF([
                    [(True,'{x}^0'),(True,'{x}^1'),(True,'{y}^0'),(False,'{y}^1')],
                    [(False,'{x}^0'),(False,'{x}^1'),(True,'{y}^0'),(False,'{y}^1')],
                    [(True,'{x}^0'),(True,'{x}^1'),(False,'{y}^0'),(True,'{y}^1')],
                    [(False,'{x}^0'),(False,'{x}^1'),(False,'{y}^0'),(True,'{y}^1')],
                    ]))
        lift2 = cnfformula.LiftFormula(cnf, 'eq', 2)
        self.assertCnfEqual(lift,lift2)

    def test_if_then_else(self) :
        cnf = cnfformula.CNF([[(True,'x'),(False,'y')]])
        lift = cnfformula.LiftFormula(cnf, 'ite')
        self.assertCnfEqual(lift,cnfformula.CNF([
                    [(False,'{x}^0'),(True,'{x}^1'),(False,'{y}^0'),(False,'{y}^1')],
                    [(False,'{x}^0'),(True,'{x}^1'),(True,'{y}^0'),(False,'{y}^2')],
                    [(True,'{x}^0'),(True,'{x}^2'),(False,'{y}^0'),(False,'{y}^1')],
                    [(True,'{x}^0'),(True,'{x}^2'),(True,'{y}^0'),(False,'{y}^2')],
        ]))
        lift2 = cnfformula.LiftFormula(cnf, 'ite', 42)
        self.assertCnfEqual(lift,lift2)


    def test_exactly_one(self) :
        cnf = cnfformula.CNF([[(True,'x'),(False,'y')]])
        lift = cnfformula.LiftFormula(cnf, 'one', 2)

        lift2 = cnfformula.LiftFormula(cnf, 'one', 2)
        self.assertCnfEqual(lift,lift2)

class TestKth2Dimacs(TestCNF) :
    def identity_test_helper(self, input, liftname, liftrank) :
        G = cnfgen.readDigraph(input,'kth')
        input.seek(0)
        peb = cnfgen.PebblingFormula(G)
        lift = cnfgen.LiftFormula(peb, liftname, liftrank)
        reference_output = lift.dimacs(add_header=False, add_comments=False)+"\n"
        
        kth2dimacs_output=StringIO.StringIO()
        kth2dimacs.kth2dimacs(input, liftname, liftrank, kth2dimacs_output, header=True, comments=False)
        self.assertMultiLineEqual(kth2dimacs_output.getvalue(), reference_output)

    def test_unit_graph(self) :
        input = StringIO.StringIO("1\n1 :\n")
        self.identity_test_helper(input, 'none', 0)

    def test_small_line(self) :
        input = StringIO.StringIO("3\n1 :\n2 : 1\n3 : 2\n")
        self.identity_test_helper(input, 'none', 0)

    def test_small_pyramid(self) :
        input = StringIO.StringIO("3\n1 : \n2 : \n3 : 1 2\n")
        self.identity_test_helper(input, 'none', 0)        
        
    def test_substitution(self) :
        input = StringIO.StringIO("3\n1 : \n2 : \n3 : 1 2\n")
        self.identity_test_helper(input, 'or', 2)

if __name__ == '__main__':
    unittest.main()<|MERGE_RESOLUTION|>--- conflicted
+++ resolved
@@ -198,12 +198,6 @@
         clause_permutation = range(100)
         random.shuffle(clause_permutation)
         polarity_flip = [random.choice([-1,1]) for x in xrange(10)]
-<<<<<<< HEAD
-        variables = list(cnf.variables())
-        massimos_fancy_input = [variables[p] for p in variable_permutation]
-        shuffle = reshuffle.reshuffle(cnf, massimos_fancy_input, clause_permutation,polarity_flip)
-        i_variable_permutation = self.inverse_permutation(variable_permutation)
-=======
 
         # variable_permutation has the permutation already applied.
         old_variables = list(cnf.variables())
@@ -214,7 +208,6 @@
         
         # The inverse variable permutation is the original list, do nothing.
         # The inverse clause permutation is the group inverse permutation.
->>>>>>> 9012c342
         i_clause_permutation = self.inverse_permutation(clause_permutation)
         # The polarity flip applies to new variables. So if we flipped
         # the i-th variable now we want to flip the sigma(i)-th
@@ -225,7 +218,14 @@
         cnf2 = reshuffle.reshuffle(shuffle, old_variables, i_clause_permutation, i_polarity_flip)
         self.assertCnfEqual(cnf2,cnf)
 
-<<<<<<< HEAD
+    def test_deterministic(self) :
+        cnf = self.random_cnf(4,10,100)
+        random.seed(42)
+        shuffle = reshuffle.reshuffle(cnf)
+        random.seed(42)
+        shuffle2 = reshuffle.reshuffle(cnf)
+        self.assertCnfEqual(shuffle2,shuffle)
+
 class TestDimacsReshuffler(TestCNF) :
     def equivalence_test_helper(self, cnf, variable_permutation, clause_permutation, polarity_flip) :
         variables = list(cnf.variables())
@@ -263,15 +263,6 @@
         random.shuffle(clause_permutation)
         polarity_flip = [random.choice([-1,1]) for x in xrange(10)]
         self.equivalence_test_helper(cnf, variable_permutation, clause_permutation, polarity_flip)
-=======
-    def test_deterministic(self) :
-        cnf = self.random_cnf(4,10,100)
-        random.seed(42)
-        shuffle = reshuffle.reshuffle(cnf)
-        random.seed(42)
-        shuffle2 = reshuffle.reshuffle(cnf)
-        self.assertCnfEqual(shuffle2,shuffle)
->>>>>>> 9012c342
 
 class TestSubstitution(TestCNF) :
     def test_or(self) :
