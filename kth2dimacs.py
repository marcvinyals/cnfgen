--- conflicted
+++ resolved
@@ -90,20 +90,6 @@
                         so called "transformation procedures".
                         This gives information about the implemented transformation.
                         """)
-<<<<<<< HEAD
-    parser.add_argument('--noise',
-                        type=int,
-                        default=None,
-                        help="""
-                        Add noise clauses that propagate truthness from top to bottom
-                        """)
-    parser.add_argument('--help-lifting',nargs=0,action=HelpLiftingAction,help="""
-                         Formula can be made harder applying some
-                         so called "lifting procedures".
-                         This gives information about the implemented lifting.
-                         """)
-=======
->>>>>>> c2b8cae9
 
     parser.add_argument('--input','-i',
                         type=argparse.FileType('r',0),
@@ -326,11 +312,7 @@
     # Process the options
     args=parser.parse_args(argv)
 
-<<<<<<< HEAD
-    kth2dimacs(args.input, args.lift, args.liftrank, args.output, header = args.header, noise = args.noise)
-=======
-    kth2dimacs(args.input, args.Transform, args.Tarity, args.output, args.header)
->>>>>>> c2b8cae9
+    kth2dimacs(args.input, args.Transform, args.Tarity, args.output, header = args.header, noise = args.noise)
 
 ### Launcher
 if __name__ == '__main__':
