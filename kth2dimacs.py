--- conflicted
+++ resolved
@@ -3,16 +3,9 @@
 
 from __future__ import print_function
 
-<<<<<<< HEAD
-from cnfformula import CNF
-from cnfformula import available_transform,TransformFormula
-from itertools  import product
-import random
-=======
 from cnfformula import available_transform
 from cnfformula.transformation import transform_compressed_clauses,StopClauses
 
->>>>>>> 17b6fffd
 
 __docstring__ =\
 """Utilities to build dimacs encoding of pebbling formulas
@@ -118,7 +111,6 @@
     
     Arguments:
     - `inputfile`:  file handle of the input
-
     """
 
     for l in kthfile.readlines():
@@ -137,123 +129,8 @@
     yield [-target]
 
 
-<<<<<<< HEAD
-### Transform clauses
-
-class StopClauses(StopIteration):
-    """Exception raised when an iterator of clauses finish.
-
-    Attributes:
-        variables -- number of variables in the clause stream
-        clauses   -- number of clauses streamed
-    """
-
-    def __init__(self, variables, clauses):
-        self.variables = variables
-        self.clauses = clauses
-
-    
-def lift(clauses,lift_method='none',lift_rank=None, noise=None):
-    """Build a new CNF with by lifing the old CNF
-
-    Arguments:
-    - `clauses`: a sequence of clause in DIMACS format
-    
-    A positive value of `noise` adds random "noise clauses" to the end
-    of the formula. The noise clauses will have width `noise`.
-
-    The idea behind these noise clauses is that, although we cannot
-    formally prove it, the intuition is that these clauses should not
-    change the space complexity in any meaningful way. However, if
-    these clauses are smaller than most of the original relevant
-    clauses of the formula, then maybe, just maybe, we can hope to
-    fool the preprocessor into focusing mostly on these noise clauses
-    and ignore the original clauses that it should work on in order to
-    make progress. But whether this actually happens is an entirely
-    open question and remains to be determined by experiments.
-    """
-
-    # Use a dummy lifting operation to get information about the
-    # lifting structure.
-    poslift=None
-    neglift=None
-    
-    dummycnf=CNF([[(True, "x")]])
-    dummycnf=TransformFormula(dummycnf,lift_method,lift_rank)
-
-    varlift    =dummycnf.transform_variable_preamble("x")
-    poslift    =dummycnf.transform_a_literal(True,"x")
-    neglift    =dummycnf.transform_a_literal(False,"x")
-
-    varlift    = [list(dummycnf._compress_clause(cls)) for cls in varlift ]
-    poslift    = [list(dummycnf._compress_clause(cls)) for cls in poslift ]
-    neglift    = [list(dummycnf._compress_clause(cls)) for cls in neglift ]
-    offset     = len(list(dummycnf.variables()))
-
-    # information about the input formula
-    input_clauses   = 0
-    input_variables = 0
-
-    output_clauses   = 0
-    output_variables = 0
-   
-    def substitute(literal):
-        if literal>0:
-            var=literal
-            lift=poslift
-        else:
-            var=-literal
-            lift=neglift
-
-        substitute.max=max(var,substitute.max)
-        return [[ (l/abs(l))*offset*(var-1)+l for l in cls ] for cls in lift]
-
-    substitute.max=0
-        
-    for cls in clauses:
-
-        input_clauses +=1
-
-        # a substituted clause is the OR of the substituted literals
-        domains=[ substitute(lit) for lit in cls ]
-        domains=tuple(domains)
-
-        for clause_tuple in product(*domains):
-            output_clauses +=1
-            yield [lit for clause in clause_tuple for lit in clause ]
-
-    # count the variables
-    input_variables  = substitute.max
-    output_variables = input_variables*offset
-
-    for i in xrange(input_variables):
-        for cls in varlift:
-            output_clauses += 1
-            yield [ (l/abs(l))*offset*i+l for l in cls ]
-
-    # partition the input variables into groups of size `noise`
-    # randomly, sort them in decreasing order and then add clauses of
-    # the form
-    # 
-    # ¬ x_{i_1}^j v ¬ x_{i_2}^j v ... v ¬ x_{i_(noise-1)}^j v x_{i_noise}^j
-    # 
-    # for j in [1..rank]
-    if (noise) :
-        vertices=range(input_variables)
-        random.shuffle(vertices)
-        for edge in zip(*[iter(vertices)]*noise) :
-            for l in xrange(offset) :
-                output_clauses += 1
-                yield [(1 if i else -1)*(offset*var+l+1) for i,var in enumerate(sorted(edge))]
-
-    raise StopClauses(output_variables,output_clauses)
-    
-
-def kth2dimacs(input, liftname, liftrank, output, header=True, comments=True, noise=None) :
-=======
 ### Produce the dimacs output from the data
-def kth2dimacs(inputfile, method, rank, output, header=True):
->>>>>>> 17b6fffd
+def kth2dimacs(inputfile, method, rank, output, header=True, noise=False):
     # Build the lifting mechanism
 
     # Generate the basic formula
@@ -265,13 +142,9 @@
     else:
         output_cache=output
         
-<<<<<<< HEAD
-    cls_iter=lift(pebbling_formula_clauses(input),liftname,liftrank, noise)
-=======
     cls_iter=transform_compressed_clauses(
                     pebbling_formula_compressed_clauses(inputfile),
-                    method,rank)
->>>>>>> 17b6fffd
+                    method,rank, noise)
 
     try:
 
@@ -280,6 +153,7 @@
             print(" ".join([str(l) for l in cls])+" 0",file=output_cache)
             
     except StopClauses as cnfinfo:
+
 
         if header:
             # clauses cached in memory
@@ -327,7 +201,7 @@
     # Process the options
     args=parser.parse_args(argv)
 
-    kth2dimacs(args.input, args.Transform, args.Tarity, args.output, header = args.header, noise = args.noise)
+    kth2dimacs(args.input, args.Transform, args.Tarity, args.output, args.header, args.noise)
 
 ### Launcher
 if __name__ == '__main__':
