--- conflicted
+++ resolved
@@ -812,13 +812,6 @@
             rhs = str(thr - len([i for i in lits if i<0]))
             output.write(lhs + " " + sign + " " + rhs + ";\n")
 
-<<<<<<< HEAD
-        def _print_weighted_ineq(lits, sign, thr):
-            lhs = " ".join( "{}{} x{}".format("+" if l*c >= 0 else "-",abs(c),abs(l)) for c,l in lits)
-            rhs = str(thr - sum([c for c,l in lits if l<0]))
-            output.write(lhs + " " + sign + " " + rhs + ";\n")
-            
-=======
         def _print_lin_ineq(cnst):
 
             lhs = " ".join( "{} x{}".format(w,v) for w,v in cnst)
@@ -832,7 +825,6 @@
                 raise RuntimeError("[Internal Error] Unknown type of constraints found: {}".format(type(cnst)))
             output.write(lhs + " " + op + " " + rhs + ";\n")
                     
->>>>>>> fcf880e6
         # Normalize inequalities
         for cnst in self._constraints:
 
@@ -858,18 +850,10 @@
             elif type(cnst)==less:
                 _print_lit_ineq([-l for l in cnst],">=", len(cnst) - cnst.threshold + 1)
 
-<<<<<<< HEAD
-            elif type(new_cnst)==less:
-                _print_ineq([-l for l in new_cnst],">=", len(new_cnst) - new_cnst.threshold + 1)
-
-            if type(new_cnst)==weighted_geq:
-                _print_weighted_ineq(new_cnst,">=",new_cnst.threshold)
-=======
             elif type(cnst) in [weighted_eq,weighted_geq]:
                 _print_lin_ineq(cnst)
             else:
                 raise RuntimeError("[Internal Error] Unknown type of constraints found: {}".format(type(cnst)))
->>>>>>> fcf880e6
         
         return output.getvalue()
 
@@ -1379,12 +1363,6 @@
         threshold = len(variables)/2
         return self.add_equal_to(variables,threshold)
 
-    def add_weighted_geq(self, weighted_literals, threshold):
-        coefficients = [a for a,b,c in weighted_literals]
-        literals = [(b,c) for a,b,c in weighted_literals]
-        compressed_literals = self._check_and_compress_literals(literals)
-        ineq = weighted_geq(*zip(coefficients,compressed_literals),threshold=threshold)
-        self._constraints.append(ineq)
 
     def add_linear(self, *args):
         """Add clauses encoding an integer linear constraint
@@ -2256,12 +2234,6 @@
         for c in geq(*self,threshold=self.value).clauses():
             yield c
 
-<<<<<<< HEAD
-class weighted_geq(tuple):
-    def __new__(cls,*args,**kw):
-        if "threshold" not in kw:
-            raise TypeError("GREATER OR EQUAL constraints must have \'threshold\' keyword argument")
-=======
 
 class weighted_eq(tuple):
     def __new__(cls,*args,**kw):
@@ -2378,30 +2350,11 @@
         """
         if "threshold" not in kw:
             raise TypeError("WEIGHTED GREATER OR EQUAL constraints must have \'threshold\' keyword argument")
->>>>>>> fcf880e6
         self = super(weighted_geq,cls).__new__(cls,args)
         self.threshold = kw['threshold']
         return self
 
     def __eq__(self,other):
-<<<<<<< HEAD
-        return self.threshold == other.threshold and super(geq,self).__eq__(other)
-
-    def __repr__(self):
-        return "{}({}, threshold={})".format("geq",
-                                             ", ".join(str(i) for i in self),
-                                             self.threshold)
-
-    def __str__(self):
-        literals = [ "{}{}{}".format(c,"" if l>0 else "¬",abs(l)) for c,l in self ]
-        return "{} {} {}".format(" + ".join(literals),">=",self.threshold)
-    
-    def n_clauses(self):
-        raise NotImplementedError("Cannot encode weighted greater-or-equal into CNF")
-
-    def clauses(self):
-        raise NotImplementedError("Cannot encode weighted greater-or-equal into CNF")
-=======
         return self.threshold == other.threshold and super(weighted_geq,self).__eq__(other)
 
     def __repr__(self):
@@ -2427,5 +2380,4 @@
         for summands in product(*domains):
             if sum(w for w,_ in summands) < self.threshold:
                 yield disj(*(-v for _,v in summands))
-        
->>>>>>> fcf880e6
+        